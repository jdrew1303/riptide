--- conflicted
+++ resolved
@@ -46,22 +46,17 @@
     private final MockRestServiceServer server;
 
     public MockSetup() {
-        this("https://api.example.com");
+        this("https://api.example.com", null);
     }
 
     public MockSetup(final String baseUrl) {
         this(baseUrl, null);
     }
 
-<<<<<<< HEAD
-    public MockSetup(final String baseUrl, final Iterable<HttpMessageConverter<?>> converters) {
+    public MockSetup(final String baseUrl, @Nullable final Iterable<HttpMessageConverter<?>> converters) {
         this.baseUrl = baseUrl;
         this.converters = converters;
         this.template = new AsyncRestTemplate();
-=======
-    public MockSetup(final String baseUrl, @Nullable final Iterable<HttpMessageConverter<?>> converters) {
-        final AsyncRestTemplate template = new AsyncRestTemplate();
->>>>>>> a9831f84
         this.server = MockRestServiceServer.createServer(template);
     }
 
